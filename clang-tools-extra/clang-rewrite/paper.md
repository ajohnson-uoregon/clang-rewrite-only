--- conflicted
+++ resolved
@@ -1,9 +1,5 @@
 ---
-<<<<<<< HEAD
-title: 'MARINI: The Little Match and Replace Tool for Automatic Code Rewriting'
-=======
 title: "MARTINI: The Little Match and Replace Tool for Automatic Code Rewriting"
->>>>>>> 99277cbb
 tags:
   - Clang
   - meteprogramming
@@ -11,7 +7,6 @@
   - AST matchers
 authors:
   - name: Alister Johnson
-<<<<<<< HEAD
     orcid: 0000-0002-7199-8221
     affiliation: 1
     corresponding: true
@@ -26,15 +21,9 @@
   - name: University of Oregon, Eugene, OR, USA
     index: 1
   - name: Université du Québec à Montréal, Montréal, QC, Canada
-    index: 2 
+    index: 2
   - name: Argonne National Laboratory, Lemont, IL, USA
     index: 3
-=======
-    affiliation: 1
-affiliations:
-  - name: University of Oregon, Eugene, OR, USA
-    index: 1
->>>>>>> 99277cbb
 date: 30 June 2022
 bibliography: cite.bib
 
